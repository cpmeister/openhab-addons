# This is the default configuration file, which comes with every openHAB distribution.
# You should do a copy of it with the name 'openhab.cfg' and configure your personal
# settings in there. This way you can be sure that they are not overwritten, if you
# update openHAB one day.


####################################################################################### 
#####                        General configurations                               #####
####################################################################################### 

# Configuration folders (must exist as a subdirectory of "configurations"; the value
# tells the number of seconds for the next scan of the directory for changes. A
# value of -1 deactivates the scan).
# A comma separated list can follow after the refresh value. This list defines a filter
# for valid file extensions for the models.
folder:items=10,items
folder:sitemaps=10,sitemap
folder:rules=10,rules
folder:scripts=10,script
folder:persistence=10,persist

# configures the security options. The following values are valid:
# ON = security is switched on generally
# OFF = security is switched off generally
# EXTERNAL = security is switched on for external requests 
#            (e.g. originating from the Internet) only
# (optional, defaults to 'OFF')
#security:option=

# the Netmask to define a range of internal IP-Addresses which doesn't require
# authorization (optional, defaults to '192.168.1.0/24')
#security:netmask=

# The name of the default persistence service to use
persistence:default=rrd4j

# The refresh interval for the main configuration file. A value of '-1' 
# deactivates the scan (optional, defaults to '-1' hence scanning is deactivated)
#mainconfig:refresh=


################################## Chart Servlet ######################################
#
# This section defines the configuration for the chart servlet.
chart:provider=default

#
# Set the default height of a chart if the client doesn't provide this in the request
# defaults to 240
#chart:defaultHeight=240

#
# Set the default width of a chart if the client doesn't provide this in the request
# defaults to 480
#chart:defaultWidth=480

#
# Set a scale factor. This is used if the client sets the size in the request.
# defaults to 1 (ie no scaling)
#chart:scale=1


####################################################################################### 
#####                       Action configurations                                 #####
####################################################################################### 

######################## Mail Action configuration ####################################
#
# The SMTP server hostname, e.g. "smtp.gmail.com"
#mail:hostname=

# the SMTP port to use (optional, defaults to 25 (resp. 587 for TLS))
#mail:port=

# the username and password if the SMTP server requires authentication
#mail:username=
#mail:password=

# The email address to use for sending mails
#mail:from=

# set to "true", if TLS should be used for the connection
# (optional, defaults to false)
#mail:tls=

# set to "true", if POP before SMTP (another authentication mechanism)
# should be enabled. Username and Password are taken from the above
# configuration (optional, default to false)
#mail:popbeforesmtp=

########################## XMPP Action configuration ##################################
#
# The XMPP server to use, e.g. "jabber.org", "talk.google.com" or "talkx.l.google.com"
#xmpp:servername=

# The XMPP Proxyserver to use, e.g. "gmail.com"
#xmpp:proxy=

# the server port to use (optional, defaults to 5222)
#xmpp:port=

# the username and password for the sending XMPP account
#xmpp:username=
#xmpp:password=

# a comma separated list of users that are allowed to use the XMPP console
#xmpp:consoleusers=

########################## Prowl Action configuration #################################
#
# the apikey for authentication (generated on the Prowl website)
#prowl:apikey=

# the default priority of a Prowl notifications (optional, defaults to '0')
#prowl:defaultpriority=

# the url of the Prowl public api
# (optional, defaults to 'https://prowl.weks.net/publicapi/') 
#prowl:url=

#################### Pushover Action configuration #####################
#
# The timeout for the communication with the Pushover service (optional, defaults
# to 10000 milliseconds)
#pushover:defaultTimeout=

# You need to provide a Pushover API token to send to devices. If not here, than during
# the action call itself.
#pushover:defaultToken=

# You need to provide a Pushover User Key to send to devices. If not here, than during
# the action call itself.
#pushover:defaultUser=

# Name of the sending application (optional). Defaults to 'openHAB'.
#pushover:defaultTitle=openHAB

# The priority to use for messages if not specified otherwise. Can range from
# -1 (lowest) to 2 (highest)
#pushover:defaultPriority=

# Url to attach to the message if not specified in the command (optional). Can be left empty.
#pushover:defaultUrl=

# Url Title to attach to the message if not specified in the command (optional). Can be left empty.
#pushover:defaultUrlTitle=

########################### Twitter Action configuration ##############################
#
# The ConsumerKey, ConsumerSecret combination (optional, defaults to official Twitter-App
# Key-Secret-Combination)
#twitter:key=
#twitter:secret=

# Flag to enable/disable the Twitter client (optional, defaults to 'false')
#twitter:enabled=

#################### Notify my Android (NAM) Action configuration #####################
#
# The timeout for the communication with the NMA service (optional, defaults
# to 10000 milliseconds)
#nma:timeout=

# If you have a developerKey from NMA you can set it here, but this completely optional
#nma:developerKey=

# The default api key to send messages to. Api keys can be created in your accounts dashboard.
#nma:apiKey=

# The application name which NMA will show (optional, defaults to 'openHAB').
#nma:appName=

# The priority to use for messages if not specified otherwise. Can range from
# -2 (lowest) to 2 (highest)
#nma:defaultPriority=

# The URL to attach to NMA messages by default  if not specified otherwise. Can be left empty.
#nma:defaultUrl=


####################################################################################### 
#####                   I/O component configurations                              #####
####################################################################################### 

########################## Google Calendar configuration ##############################
#
# the username and password for Google Calendar Account
#gcal:username=
#gcal:password=

# the url of the calendar feed
#gcal:url=

# the filter criteria for full text query (optional)
#gcal:filter=

# refresh interval in milliseconds (optional, defaults to 900000 [15 minutes])
#gcal:refresh=

############################# Dropbox configuration ###################################
#
# Operates the Synchronizer in fake mode which avoids up- or downloading files to and from Dropbox.
# This is meant as testMode for the filter settings (optional, defaults to false)
#dropbox:fakemode=

# the up- and download interval as Cron-Expression. See the Quartz-Tutorial
# http://quartz-scheduler.org/documentation/quartz-2.x/tutorials/tutorial-lesson-06
# for more information on how to use them best (optional, defaults to '0 0/5 * * * ?'
# which means every 5 minutes)
#dropbox:uploadInterval=
#dropbox:downloadInterval=

# the AppKey, AppSecret combination (optional, defaults to official Dropbox-App
# Key-Secret-Combination)
#dropbox:appkey=
#dropbox:appsecret=

# defines the mode how files are synchronized with dropbox. Valid SyncModes are
# 'DROPBOX_TO_LOCAL', 'LOCAL_TO_DROPBOX' and 'BIDIRECTIONAL' (optional, defaults
# to 'LOCAL_TO_DROPBOX')
#dropbox:syncmode=

# the base directory to synchronize with openHAB, configure 'filter' to select
# files (optional, defaults to '.')
#dropbox:contentdir=

# defines a comma separated list of regular expressions which matches the 
# filenames to upload to Dropbox (optional, defaults to '/configurations/.*,
# /logs/.*, /etc/.*')
#dropbox:uploadfilter=

# defines a comma separated list of regular expressions which matches the 
# filenames to download from Dropbox (optional, defaults to '/configurations/.*')
#dropbox:downloadfilter=

############################# MaryTTS configuration ###################################
#
# the default voice used by the MaryTTS engine. Available voices are: bits1-hsmm 
# (german, female), bits3-hsmm (german, male), cmu-slt-hsmm (english, male) (optional,
# defaults to the systems' default voice or the first available voice)
#marytts:voice=


####################################################################################### 
#####                      Persistence configurations                             #####
####################################################################################### 

######################## Open.Sen.se Persistence Service ##############################
#
# the url of the Open.Sen.se public api (optional, defaults to 
# 'http://api.sen.se/events/?sense_key=') 
#sense:url=

# the Open.Sen.se API-Key for authentication (generated on the Open.Sen.se website)
#sense:apikey=

######################### Logging Persistence Service #################################
#
# the logback encoder pattern to use to write log entries
# see http://logback.qos.ch/manual/layouts.html#ClassicPatternLayout for all options
# the item name is available as the "logger" name, the state as the "msg"
logging:pattern=%date{ISO8601} - %-25logger: %msg%n

########################### Db4o Persistence Service ##################################
#
# the backup interval as Cron-Expression (optional, defaults to '0 0 1 * * ?' 
# which means every morning at 1 o'clock)
#db4o:backupinterval=
	
# the commit interval in seconds (optional, default to '5')
#db4o:commitinterval=

# the amount of backup files allowed in DB_FOLDER_NAME (optional, defaults
# to '7')
#db4o:maxbackups=

############################ SQL Persistence Service ##################################
# the database url like 'jdbc:mysql://<host>:<port>/<user>'
#mysql:url=

# the database user
#mysql:user=

# the database password
#mysql:password=

# the reconnection counter
#mysql:reconnectCnt=

# the connection timeout (in seconds)
#mysql:waitTimeout=

############################ Cosm Persistence Service #################################
#
# the url of the Cosm feed (optional, defaults to 'http://api.cosm.com/v2/feeds/') 
#cosm:url=

# the Cosm API-Key for authentication (generated on the Cosm website)
#cosm:apikey=

############################ GCal Persistence Service #################################
#
# the username and password for Google Calendar Account
#gcal-persistence:username=
#gcal-persistence:password=

# the url of the calendar feed
#gcal-persistence:url=

# the offset (in days) new calendar entries will be created in future (optional,
# defaults to 14)
#gcal-persistence:offset=

# the base script which is written to the newly created Calendar-Events by
# the GCal-based presence simulation. It must contain two format markers '%s'.
# The first marker represents the Item to send the command to and the second
# represents the State (optional, defaults to 
# '> if (PresenceSimulation.state == ON) sendCommand(%s,%s)')
#gcal-persistence:executescript=

################################# MQTT Persistence #########################################
#
# Name of the broker as defined in the section MQTT Transport
# mqtt-persistence:broker=

# The MQTT topic to which the persistence messages should be sent.
# mqtt-persistence:topic=

# A string representing the persistence message content.
# mqtt-persistence:message=

############################ MongoDB Persistence Service ##################################
# the database url
#mongodb:url=

# the database name
#mongodb:database=

# the collection name
#mongodb:collection=


#######################################################################################
#####                       Transport configurations                              #####
#######################################################################################

################################# MQTT Transport ######################################
#
# Define your MQTT broker connections here for use in the MQTT Binding or MQTT
# Persistence bundles. Replace <broker> with a id you choose.
#

# URL to the MQTT broker, e.g. tcp://localhost:1883 or ssl://localhost:8883
#mqtt:<broker>.url=tcp://<host>:1883

# Optional. Client id (max 23 chars) to use when connecting to the broker.
# If not provided a default one is generated.
#mqtt:<broker>.clientId=<clientId>

# Optional. User id to authenticate with the broker.
# mqtt:<broker>.user=<user>

# Optional. Password to authenticate with the broker.
#mqtt:<broker>.pwd=<password>

# Optional. Set the quality of service level for sending messages to this broker. 
# Possible values are 0 (Deliver at most once),1 (Deliver at least once) or 2 
# (Deliver exactly once). Defaults to 0.
#mqtt:<broker>.qos=<qos>

# Optional. True or false. Defines if the broker should retain the messages sent to
# it. Defaults to false.
#mqtt:<broker>.retain=<retain>

# Optional. True or false. Defines if messages are published asynchronously or
# synchronously. Defaults to true.
#mqtt:<broker>.async=<async>


#######################################################################################
#####                        Binding configurations                               #####
#######################################################################################

################################ KNX Binding ##########################################
#
# KNX gateway IP address 
# (optional, if serialPort or connection type 'ROUTER' is specified)
#knx:ip=

# KNX IP connection type. Could be either TUNNEL or ROUTER (optional, defaults to TUNNEL)
# Note: If you cannot get the ROUTER mode working (even if it claims it is connected), 
# use TUNNEL mode instead with setting both the ip of the KNX gateway and the localIp.
#knx:type=

# KNX gateway port (optional, defaults to 3671)
#knx:port=

# Local endpoint to specify the multicast interface, no port is used (optional)
#knx:localIp=

# Serial port of FT1.2 KNX interface (ignored, if ip is specified)
# Valid values are e.g. COM1 for Windows and /dev/ttyS0 or /dev/ttyUSB0 for Linux
#knx:serialPort=

# Pause in milliseconds between two read requests on the KNX bus during
# initialization (optional, defaults to 50)
#knx:pause=

# Timeout in milliseconds to wait for a response from the KNX bus (optional, 
# defaults to 10000)
#knx:timeout

# Number of read retries while initialization items from the KNX bus (optional,
# defaults to 3)
#knx:readRetries

# Seconds between connect retries when KNX link has been lost
# 0 means never retry, it will only reconnect on next write or read request
# Note: without periodic retries all events will be lost up to the next read/write
#       request
# (optional, default is 0)
#knx:autoReconnectPeriod=30

############################# Bluetooth Binding #######################################
#
# Bluetooth refresh rate in seconds 
# (defines, how often a new device detection scan is performed)
#bluetooth:refresh=20

############################## OneWire Binding ########################################
#
# OwServer IP address 
#onewire:ip=

# OwServer Port (optional, defaults to 4304)
#onewire:port=

# refresh interval in milliseconds (optional, defaults to 60000)
#onewire:refresh=

# the retry count in case no valid value was returned 
# upon read (optional, defaults to 3)
#onewire:retry=

# defines which temperature scale owserver should return temperatures in. Valid
# values are CELSIUS, FAHRENHEIT, KELVIN, RANKIN (optional, defaults to CELSIUS).
#onewire:tempscale=

########################### NetworkHealth Binding #####################################
#
# Default timeout in milliseconds if none is specified in binding configuration
# (optional, default to 5000)
#networkhealth:timeout=

# refresh interval in milliseconds (optional, default to 60000)
#networkhealth:refresh=

############################### HTTP Binding ##########################################
#
# timeout in milliseconds for the http requests (optional, defaults to 5000)
#http:timeout=

# the interval in milliseconds when to find new refresh candidates
# (optional, defaults to 1000)
#http:granularity=

# configuration of the first cache item
# http:<id1>.url=
# http:<id1>.updateInterval=

# configuration of the second cache item  
# http:<id2>.url=
# http:<id2>.updateInterval=

############################# Fritz!Box Binding #######################################
#
# Please note: To be able to connect to the monitor port, the "CallMonitor" must be
# activated by dialing "#96*5*" once on a telephone that is connected to the Fritz!Box.

# IP address of Fritz!Box to connect to
#fritzbox:ip=fritz.box

############################### Asterisk Binding ######################################
#
# Please note: The Asterisk Management Interface (AMI) has to be activated in the
# manager.conf file of your Asterisk PBX.

# hostname of the AMI
#asterisk:host=

# the username and password to login to the AMI
#asterisk:username=
#asterisk:password=

################################ NTP Binding ##########################################
#
# refresh interval in milliseconds (optional, defaults to 900000 [15 minutes])
#ntp:refresh=

# the hostname of the timeserver
ntp:hostname=ptbtime1.ptb.de

################################ MPD Binding ##########################################
#
# Host and port of the first MPD to control 
# mpd:<player-id-1>.host=
# mpd:<player-id-1>.port=

# The password to authenticate against the MPD server (optional, can be null to
# indicate that no authentication is required)
# mpd:<player-id-1>.password=

# Host and port of the second MPD to control 
# mpd:<player-id-2>.host=
# mpd:<player-id-2>.port=

# The password to authenticate against the MPD server (optional, can be null to
# indicate that no authentication is required)
# mpd:<player-id-2>.password=

################################ VDR Binding ##########################################
#
# Host and port of the first VDR to control 
# vdr:<vdr-id-1>.host=
# vdr:<vdr-id-1>.port=6419

# Host and port of the second VDR to control 
# vdr:<vdr-id-2>.host=
# vdr:<vdr-id-2>.port=6419

################################ SNMP Binding #########################################
#
# Listening Port (optional, defaults to '162')
#snmp:port=

# The SNMP community to listen to (optional, defaults to 'public')
#snmp:community=

# The SNMP retry timeout (in milliseconds). Defaults to 1500.
# Sets the number of milliseconds between retries.
#snmp:timeout=

# The SNMP number of retries. Defaults to 0.
# Sets the number of retries before aborting the request.
#snmp:retries=

######################## Novelan (Siemens) Heatpump Binding ###########################
#
# IP address of the Novelan (Siemens) Heatpump to connect to
#novelanheatpump:ip=

# refresh interval in milliseconds (optional, defaults to 60000)
#novelanheatpump:refresh=

############################### Cups Binding ##########################################
#
# CupsServer IP address or Host name
#cups:host=

# CupsServer Port (optional, defaults to 631)
#cups:port=

# refresh interval in milliseconds (optional, defaults to 60000)
#cups:refresh=

############################ IHC / ELKO LS Binding ####################################
#
# Controller IP address
#ihc:ip=

# Username and password for Controller
#ihc:username=
#ihc:password=

# Timeout for controller communication
#ihc:timeout=5000

############################## Plugwise Binding #######################################
#
# "stick" is reserved plug wise id
#plugwise:stick.port=
# interval in ms to wait between messages sent on the ZigBee network
#plugwise:stick.interval=150

# "circleplus" is reserved plug wise id
#plugwise:circleplus.mac= 

#plugwise:<plugwise-id-1>.mac=

############################### Modbus Binding ########################################
#
# sets refresh interval to Modbus polling service. 
# Value in milliseconds (optional, defaults to 200)
#modbus:poll=

# host (mandatory)
#modbus:slave1.host=

# The data type, can be "coil" "discrete" "holding" "input"
#modbus:slave1.type=

# the TCP port (optional, defaults to '502')
#modbus:slave1.port=

# The slave id (optional, defaults to '1')
#modbus:slave1.id=

# The slave start address (optional, defaults to '0')
#modbus:slave1.start=

# The number of data item to read
# (optional, defaults to '0' - but set it to something meaningful)
#modbus:slave1.length=

############################### PLC Bus Binding #######################################
#
# PLCBus adapter serial port
#plcbus:port=

################################# DMX Binding #########################################
#
# The combined connection String, e.g. 'localhost:9010' (optional, defaults to
# 'localhost:9010' or 'localhost:9020' depending on the choosen connection type)
#dmx:connection=

############################### Philips Hue Binding ###################################
#
# IP address of Hue Bridge (optional, default is auto-discovery)
#hue:ip=

# Default secret key for the pairing of the Philips Hue Bridge.
# It has to be between 10-40 (alphanumeric) characters 
# This may be changed by the user for security reasons.
hue:secret=openHABRuntime

################################ RFXCOM Binding #######################################
#
# Serial port of RFXCOM interface
# Valid values are e.g. COM1 for Windows and /dev/ttyS0 or /dev/ttyUSB0 for Linux
#rfxcom:serialPort=

# Set mode command for controller (optional)
# E.g. rfxcom:setMode=0D000000035300000C2F00000000 
#rfxcom:setMode=

############################## Pulseaudio Binding #####################################
#
# PulseaudioServer IP address 
#pulseaudio:Main.host=

# PulseaudioServer Port (optional, defaults to 4712)
#pulseaudio:Main.port=

############################### Homematic Binding #####################################
#
# Hostname / IP address of the Homematic CCU
#homematic:host=

# Hostname / IP address for the callback server (optional, default is auto-discovery)
# This is normally the IP / hostname of the local host 
# (but not "localhost" or "127.0.0.1"). 
#homematic:callback.host=

# Port number for the callback server. (optional, defaults to 9123)
#homematic:callback.port=

################################ Koubachi Binding #####################################
#
# refresh interval in milliseconds (optional, defaults to 900000ms, 15m)
#koubachi:refresh

# The URL of the Device list  (optional, defaults to 
# 'https://api.koubachi.com/v2/user/smart_devices?user_credentials=%1$s&app_key=%2$s')
#koubachi:deviceurl

# The URL of the Plant list  (optional, defaults to 
# 'https://api.koubachi.com/v2/plants?user_credentials=%1$s&app_key=%2$s')
#koubachi:planturl

# The URL for care actions  (optional, defaults to
# 'https://api.koubachi.com/v2/plants/%3$s/tasks?user_credentials=%1$s&app_key=%2$s')
#koubachi:tasksurl

# The single access token configured at http://labs.kpubachi.com
#koubachi:credentials

# The personal appKey configured at http://labs.koubachi.com
#koubachi:appkey

################################ Sonos Binding ########################################
#
# Host and port of the first VDR to control 
#sonos:office.udn=RINCON_000XXXXXXXXX01400
#sonos:living.udn=RINCON_000YYYYYYYYY01400
#sonos:pollingPeriod=2000

################################ SAMSUNG TV Binding ###################################
#
# Host of the first TV to control 
# samsungtv:<TVid1>.host=
# Port of the TV to control (optional, defaults to 55000)
# samsungtv:<TVid1>.port=

# Host of the second TV to control 
# samsungtv:<TVid2>.host=
# Port of the TV to control (optional, defaults to 55000)
# samsungtv:<TVid2>.port=

################################# Onkyo  Binding ######################################
#
# Host of the first Onkyo device to control 
# onkyo:<OnkyoId1>.host=
# Port of the Onkyo to control (optional, defaults to 60128)
# onkyo:<OnkyoId1>.port=

# Host of the second Onkyo device to control 
# onkyo:<OnkyoId2>.host=
# Port of the Onkyo to control (optional, defaults to 60128)
# onkyo:<OnkyoId2>.port=

################################ OpenSprinkler Binding ################################
#
# The type of OpenSprinkler connection to make (optional, defaults to 'gpio').
# There are two valid options:
#
# gpio: this mode is only applicable when running openHAB on a Raspberry Pi, which 
#       is connected directly to an OpenSprinkler Pi. In this mode the communication
#       is directly over the GPIO pins of the Raspberry Pi
# http: this mode is applicable to both OpenSprinkler and OpenSprinkler Pi, as long as
#       they are running the interval program. Realistically though if you have an
#       OpenSprinkler Pi, it makes more sense to directly connect via gpio mode.
# openSprinkler:mode=

# If the http mode is used, you need to specify the url of the internal program,
# and the password to access it. By default the password is 'opendoor'.
# openSprinkler:httpUrl=http://localhost:8080/
# openSprinkler:httpPassword=opendoor

# The number of stations available. By default this is 8, but for each expansion board
# installed this number will can be incremented by 8 (optional, defaults to 8).
# openSprinkler:numberOfStations=

############################ Epson Projector Binding ##################################
#
# Serial port or Host and port of the first Epson projector to control 
# epsonprojector:<devId1>.serialPort=
# epsonprojector:<devId1>.host=
# Port of the Epson projector to control (optional, defaults to 60128)
# epsonprojector:<devId1>.port=

# Serial port or Host and port of the second Epson projector to control 
# epsonprojector:<devId2>.serialPort=
# epsonprojector:<devId2>.host=
# Port of the Epson projector to control (optional, defaults to 60128)
# epsonprojector:<devId2>.port=

################################# Zehnder ComfoAir ####################################
#
# Serial port of the Zehnder ComfoAir to connect to
#comfoair:port=/dev/ttyS0

# refresh interval in milliseconds (optional, defaults to 60000)
#comfoair:refresh=

############################### EDS OWSever Binding ###################################
#
# Host of the first OWServer device to control 
# owserver:<serverId1>.host=

# Host of the second OWServer device to control 
# owserver:<serverId2>.host=

################################ digitalSTROM Binding #################################
#
# URI of the digitalSTROM server (dSS)
# digitalstrom:uri=https://dss.local:8080

# Connect timeout (defaults to 4000 ms)
#digitalstrom:connectTimeout=

# Connect timeout (defaults to 10000 ms)
#digitalstrom:readTimeout=

# to login without a user and password; loginToken must be enabled once
#digitalstrom:loginToken=

# to login with username and password; default user is dssadmin and default password
# is dssadmin if you have loginToken and username with password the loginToken will 
# be prefered by default
#digitalstrom:user=
#digitalstrom:password=

################################## Squeezebox Binding #################################
#
# Host address of your Logitech Media Server
#squeeze:<serverId>.host=
# Port of cli interface of your Logitech Media Server 
# (optional, defaults to 9090)
#squeeze:<serverId>.cliport=
# Webport interface of the your Logitech Media Server 
# (optional, defaults to 9000)
#squeeze:<serverId>.webport=

# Id (MAC address) of your first Squeezebox
#squeeze:<boxId1>.id=
# Id (MAC address) of your nth Squeezebox
#squeeze:<boxIdN>.id=

################################### Milight Binding ###################################
#
# Host of the first Milight bridge to control 
#milight:<MilightId1>.host=
# Port of the bridge to control (optional, defaults to 50000)
#milight:<MilightId1>.port=
#
# Host of the second Milight bridge to control 
#milight:<MilightId2>.host=
# Port of the bridge to control (optional, defaults to 50000)
#milight:<MilightId2>.port=

############################### Systeminfo Binding ####################################
#
# Interval in milliseconds when to find new refresh candidates
# (optional, defaults to 1000)
#systeminfo:granularity=

# Data Storage Unit, where B=Bytes, K=kB, M=MB, T=TB (optional, defaults to M)
#systeminfo:units=

################################### PiFace Binding ####################################
#
# Watchdog polling interval (optional, defaults to 60000)
#piface:watchdog.interval=

# Host of the first Raspberry PI carrying a PiFace board 
#piface:<piface-id1>.host=
# Port of the Piface listener of the first RasPi (optional, defaults to 15432)
#piface:<piface-id1>.listenerport=
# Port of the Piface monitor of the first RasPi (optional, defaults to 15433)
#piface:<piface-id1>.monitorport=
# Socket timeout when sending packets to the first RasPi (optional, defaults to 1000ms)
#piface:<piface-id1>.sockettimeout=
# Number of retry attempts before failing a packet for the first RasPi (optional, defaults to 3)
#piface:<piface-id1>.maxretries=


############################# Fritz AHA Binding #######################################
#
# refresh interval in milliseconds (optional, defaults to 10000)
#fritzaha:refresh=

# Binding supports multiple AHA hosts (e.g. FRITZ!Box, Fritz!Powerline 546E). Format is
# fritzaha:<hostID>.<option>=<value>, where hostID is up to user choice

# Host name of the first AHA host (e.g. fritz.box)
#fritzaha:<hostID1>.host=
# Port of the first AHA host (optional, defaults to protocol-specific default port)
#fritzaha:<hostID1>.port=
# Protocol to connect to web interface. Supports https and http.
# Use of https requires SSL certificate to be trusted by the JRE.
# (optional, defaults to http)
#fritzaha:<hostID1>.protocol=
# Username of the first AHA host. User must have HomeAuto permissions.
# (optional for local networks, required for remote access)
#fritzaha:<hostID1>.username=
# Password of the first AHA host's web interface. 
# (optional, but required if password is set in host)
#fritzaha:<hostID1>.password=
# timeout for synchronous http-connections (optional, default 2000)
#fritzaha:<hostID1>.synctimeout=
# timeout for asynchronous http-connections (optional, default 4000)
#fritzaha:<hostID1>.asynctimeout=

############################## Tinkerforge  Binding ###################################
#
# IP addresses / Hostnames  of the hosts running the brickd (optional port 
# separated by a colon, defaults to 4223) 
# tinkerforge:hosts=

######################## NIBE HEAT PUMP Binding #######################################
#
# UDP port of the Heatpump Monitor (optional, defaults to 9999)
#nibeheatpump:udpPort=

# Switch on the Nibe HeatPump Simulator (for testing purpose only)
#nibeheatpump:simulate=true

################################ Z-Wave  Binding ######################################
#
# The Z-Wave controller port. Valid values are e.g. COM1 for Windows and /dev/ttyS0 or
# /dev/ttyUSB0 for Linux
#zwave:port=

# Z-Wave nightly heal time. This is the hour (eg 2AM) at which the automatic nightly
# network heal will be performed.
#zwave:healtime=2

################################ Nikobus Binding ######################################
#
# Serial Port connected to pc-link. Valid values are e.g. COM1 for Windows and /dev/ttyS0 or
# /dev/ttyUSB0 for Linux
#nikobus:serial.port=

# Directory path where the command cache file should be created.  
# Optional. Defaults to the users' home directory.
#nikobus:cache.location=

# Perform a module status query every x seconds (optional, defaults to 600 (10 minutes)). 
#nikobus:refresh=

################################# EnOcean Binding #####################################
#
# EnOcean USB adapter serial port
#enocean:serialPort=

################################# TCP - UDP Binding ###################################
#
# all parameters can be applied to both the TCP and UDP binding unless 
# specified otherwise

# Port to listen for incoming connections
#tcp:port=25001

# Cron-like string to reconnect remote ends, e.g for unstable connection or remote ends
#tcp:reconnectron='0 0 0 * * ?'

# Interval between reconnection attempts when recovering from a communication error, 
# in seconds
#tcp:retryinterval=5

# Queue data whilst recovering from a connection problem (TCP only)
#tcp:queue=true

# Maximum buffer size whilst reading incoming data
#tcp:buffersize=1024

# Share connections within the Item binding configurations
#tcp:itemsharedconnections=true

# Share connections between Item binding configurations
#tcp:bindingsharedconnections=true

# Share connections between inbound and outbound connections
#tcp:directionssharedconnections=false

# Allow masks in ip:port addressing, e.g. 192.168.0.1:* etc
#tcp:addressmask=true

# Pre-amble that will be put in front of data being sent
#tcp:preamble=''

# Post-amble that will be appended to data being sent
#tcp:postamble='\r\n'

# Perform all write/read (send/receive) operations in a blocking mode, e.g. the binding
# will wait for a reply from the remote end after data has been sent
#tcp:blocking=false

# timeout, in milliseconds, to wait for a reply when initiating a blocking write/read
#  operation
#tcp:timeout=3000

# Update the status of Items using the response received from the remote end (if the
# remote end sends replies to commands)
#tcp:updatewithresponse=true

# Timeout - or 'refresh interval', in milliseconds, of the worker thread
tcp:refreshinterval=250

# Timeout, in milliseconds, to wait when "Selecting" IO channels ready for communication
#tcp:selecttimeout=1000

# Used character set
#tcp:charset=ASCII

################################# Mqttitude Binding ###################################
#
# Mqttitude can track your presence in two ways;
#
#  1. Regions - by defining a region in your Mqttitude app (on your phone) you specify
#               a set of lat/lon coordinates, a geofence, and a name - by using this name 
# 				in your item binding openHAB will listen for enter/leave events for this 
#               region and thus allow you to track your presence in multiple locations
#  2. Home    - by defining the lat/lon of your home, along with a geofence radius (below), 
#               the binding will listen for location publishes from the Mqttitude app and 
#               manually calculate the distance from your 'home'
#
# Optional. The latitude/longitude coordinates of 'home'. 
#mqttitude:home.lat=
#mqttitude:home.lon=

# Optional. The geofence radius.
#mqttitude:geofence=

############################### OpenPaths Binding #####################################
#
# The latitude/longitude coordinates of 'home'.
#openpaths:home.lat=
#openpaths:home.long

# Interval in milliseconds to poll for user location (optional, defaults to 5mins).
#openpaths:refresh=

# Distance in metres a user must be from 'home' to be considered inside the 
# geofence (optional, defaults to 100m). 
#openpaths:geofence=

# OpenPaths access/secret keys for each user.
#openpaths:<name>.accesskey=<accesskey>
#openpaths:<name>.secretkey=<secretkey>

######################## Swegon ventilation Binding ###################################
#
# UDP port (optional, defaults to 9998)
#swegonventilation:udpPort=

# Switch on the Swegon Simulator (for testing purpose only)
#swegonventilation:simulate=true

############################### Pioneer AVR Binding ###################################
#
# Hostname/IP of the first Pioneer device to control
#pioneeravr:livingroom.host=

# Portnumber of the Pioneer device to control (optional, defaults to 23)
#pioneeravr:livingroom.port=

# Switch for disabling the connection check (optional, defaults to 1)
#pioneeravr:livingroom.checkconn=

################################ Heatmiser Binding ####################################
#
# Refresh interval in milliseconds (optional, defaults to 2000ms)
#heatmiser:refresh

# Set the heatmiser network address
#heatmiser:address=

# Set the port number for the Heatmiser interface
#heatmiser:port=

################################ NeoHub Binding #######################################
#
# Refresh interval in milliseconds (optional, defaults to 60000ms)
#neohub:refresh=60000

# Set the NeoHub network address
#neohub:hostname=

# Set the port number for the NeoHub interface (optional, defaults to 4242)
#neohub:port=4242

########################### Open Energy Monitor Binding ###############################
#
# UDP port of the Open Energy Monitor devices (optional, defaults to 9997)
#openenergymonitor:udpPort=9997

# For testing purposes
#openenergymonitor:simulate=true

################################ Netatmo Binding ######################################
#
# Refresh interval in milliseconds (optional, defaults to 300000)
#netatmo:refresh=

# The Netatmo client id (see http://dev.netatmo.com/dev/listapps)
#netatmo:clientid=

# The Netatmo client secret (see http://dev.netatmo.com/dev/listapps)
#netatmo:clientsecret=

# The Netatmo refresh token (see http://dev.netatmo.com/doc/authentication/usercred)
#netatmo:refreshtoken=

########################### HDanywhere Binding ########################################
#
# Optional, specify the number of input and output ports for a given HDanywhere matrix
#hdanywhere:192.168.0.88.ports=4

################################# Omnilink ############################################
#
#Enter the port (4369) host ip or name and the two crypto keys for your omni panel.  The
#two keys may be found in the installer menu on a HAI keypad or touchscreen. Each key is
#16 hex characters in pairs separated by colons (aa:bb:cc)
#
#if generateItems is set to true then the binding will print all known items and a sample
#sitemap to the log file (INFO).  Useful when setting up for the first time.
#
omnilink:port=4369
omnilink:host=panel.yourdomain.com
omnilink:key1=00:AA:BB:CC:DD:EE:FF:11
omnilink:key2=00:AA:BB:CC:DD:EE:FF:11
omnilink:generateItems=true

####################### Freeswitch Action configuration ###############################
#
# Host or ip of your freeswitch server
#freeswitch:host=

# Port that your freeswitch server is listening for ESL connections on
# (optional, defaults to 8021) 
#freeswitch:port=

# Password set for ESL connections
#freeswitch:password=

################################ MAX!Cube Binding #####################################
#
# MAX!Cube LAN gateway IP address 
# maxcube:ip=192.168.0.222

# MAX!Cube port (Optional, default to 62910)
# maxcube:port=62910

# MAX!Cube refresh interval in ms (Optional, default to 10000)
# maxcube:refreshInterval=10000

################################# IRtrans #############################################
#
# Timeout - or 'refresh interval', in milliseconds, of the worker thread
# (mandatory parameter to enable the IRtrans binding)
#irtrans:refreshinterval=250

# Timeout, in milliseconds, to wait for a reply when sending a command (default is 1000)
#irtrans:timeout=3000

<<<<<<< HEAD


################################ K8055 Binding #####################################

# refresh interval in milliseconds (optional, defaults to 1000ms)
# k8055:refresh=1000

# Board Number.  Defaults to 0
# k8055:boardno=0
=======
############################### Daikin Binding ########################################
#
# Require a KKRP01A Online Controller and a Daikin heat pump.

# Refresh interval in milliseconds (optional, defaults to 60000)
#daikin:refresh=

# Daikin Online Controller - host address and optional username/password
# NOTE: currently the username/password are ignored - you must configure
#       the KKRP01A with no security - i.e. empty password for all logins 
#daikin:<id>.host=
#daikin:<id>.username=
#daikin:<id>.password=

################################# Astro Binding #######################################
#
# The latitude
astro:latitude=

# The longitude
astro:longitude=

# Refresh interval for azimuth and elevation calculation in seconds (optional, defaults to disabled)
astro:interval=

############################### Insteon PLM Binding ###################################
#
# The insteon PLM controller port. Valid values are e.g. COM1 for Windows and /dev/ttyS0 or
# /dev/ttyUSB0 for Linux. Using multiple modems is possible, but has never been tested.
# Use multiple modems at your own peril.
#
#insteonplm:port_0=/dev/insteon

# poll interval (optional, in milliseconds, defaults to 300000).
# Poll too often and you will overload the insteon network,
# leading to sluggish or no response when trying to send messages to devices.
# The default poll interval of 300s has been tested and found to be a good
# compromise in a configuration of about 110 switches/dimmers.
#
#insteonplm:poll_interval=300000

# refresh value (optional, in milliseconds, defaults to 15000)
# The refresh interval is not critical, since only device statistics are logged
# upon refresh (the polling operates under different timers).
#
#insteonplm:refresh=15000
>>>>>>> 91810f15
<|MERGE_RESOLUTION|>--- conflicted
+++ resolved
@@ -1124,17 +1124,6 @@
 # Timeout, in milliseconds, to wait for a reply when sending a command (default is 1000)
 #irtrans:timeout=3000
 
-<<<<<<< HEAD
-
-
-################################ K8055 Binding #####################################
-
-# refresh interval in milliseconds (optional, defaults to 1000ms)
-# k8055:refresh=1000
-
-# Board Number.  Defaults to 0
-# k8055:boardno=0
-=======
 ############################### Daikin Binding ########################################
 #
 # Require a KKRP01A Online Controller and a Daikin heat pump.
@@ -1181,4 +1170,12 @@
 # upon refresh (the polling operates under different timers).
 #
 #insteonplm:refresh=15000
->>>>>>> 91810f15
+
+
+################################ K8055 Binding #####################################
+
+# refresh interval in milliseconds (optional, defaults to 1000ms)
+# k8055:refresh=1000
+
+# Board Number.  Defaults to 0
+# k8055:boardno=0
