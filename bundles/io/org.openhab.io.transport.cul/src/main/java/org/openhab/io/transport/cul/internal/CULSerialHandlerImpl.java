--- conflicted
+++ resolved
@@ -65,7 +65,6 @@
 		super(deviceName, mode);
 	}
 	
-<<<<<<< HEAD
 	
 	/**
 	 * Constructor including property map for specific configuration.
@@ -95,7 +94,6 @@
 		
 	}
 	
-=======
 	private void requestCreditReport()
 	{
 		/* this requests a report which provides credit10ms */
@@ -107,7 +105,6 @@
 			log.error("Can't write report command to CUL", e);
 		}
 	}
->>>>>>> 2d42985e
 
 	@Override
 	public void serialEvent(SerialPortEvent event) {
@@ -217,7 +214,7 @@
 
 	}
 
-	@Override
+	
 	public int getCredit10ms() {
 		return credit10ms;
 	}
