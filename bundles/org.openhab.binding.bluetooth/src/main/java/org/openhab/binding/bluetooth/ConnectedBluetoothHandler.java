--- conflicted
+++ resolved
@@ -203,43 +203,4 @@
         }
     }
 
-<<<<<<< HEAD
-=======
-    protected void updateBatteryLevel(BluetoothCharacteristic characteristic) {
-        // the byte has values from 0-255, which we need to map to 0-100
-        Double level = characteristic.getValue()[0] / 2.55;
-        updateState(characteristic.getGattCharacteristic().name(), new DecimalType(level.intValue()));
-    }
-
-    protected void activateChannel(@Nullable BluetoothCharacteristic characteristic, ChannelTypeUID channelTypeUID,
-            @Nullable String name) {
-        if (characteristic != null) {
-            String channelId = name != null ? name : characteristic.getGattCharacteristic().name();
-            if (channelId == null) {
-                // use the type id as a fallback
-                channelId = channelTypeUID.getId();
-            }
-            if (getThing().getChannel(channelId) == null) {
-                // the channel does not exist yet, so let's add it
-                ThingBuilder updatedThing = editThing();
-                Channel channel = ChannelBuilder.create(new ChannelUID(getThing().getUID(), channelId), "Number")
-                        .withType(channelTypeUID).build();
-                updatedThing.withChannel(channel);
-                updateThing(updatedThing.build());
-                logger.debug("Added channel '{}' to Thing '{}'", channelId, getThing().getUID());
-            }
-            deviceCharacteristics.add(characteristic);
-            device.enableNotifications(characteristic);
-            if (isLinked(channelId)) {
-                device.readCharacteristic(characteristic);
-            }
-        } else {
-            logger.debug("Characteristic is null - not activating any channel.");
-        }
-    }
-
-    protected void activateChannel(@Nullable BluetoothCharacteristic characteristic, ChannelTypeUID channelTypeUID) {
-        activateChannel(characteristic, channelTypeUID, null);
-    }
->>>>>>> 2d957b7c
 }