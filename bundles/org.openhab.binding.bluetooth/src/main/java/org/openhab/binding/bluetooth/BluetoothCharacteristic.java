/**
 * Copyright (c) 2010-2020 Contributors to the openHAB project
 *
 * See the NOTICE file(s) distributed with this work for additional
 * information.
 *
 * This program and the accompanying materials are made available under the
 * terms of the Eclipse Public License 2.0 which is available at
 * http://www.eclipse.org/legal/epl-2.0
 *
 * SPDX-License-Identifier: EPL-2.0
 */
package org.openhab.binding.bluetooth;

import java.util.ArrayList;
import java.util.HashMap;
import java.util.List;
import java.util.Map;
import java.util.UUID;

import org.slf4j.Logger;
import org.slf4j.LoggerFactory;

/**
 * The {@link BluetoothCharacteristic} class defines the Bluetooth characteristic.
 * <p>
 * Characteristics are defined attribute types that contain a single logical value.
 * <p>
 * https://www.bluetooth.com/specifications/gatt/characteristics
 *
 * @author Chris Jackson - Initial contribution
 * @author Kai Kreuzer - Cleaned up code
 */
public class BluetoothCharacteristic {
    public static final int PROPERTY_BROADCAST = 0x01;
    public static final int PROPERTY_READ = 0x02;
    public static final int PROPERTY_WRITE_NO_RESPONSE = 0x04;
    public static final int PROPERTY_WRITE = 0x08;
    public static final int PROPERTY_NOTIFY = 0x10;
    public static final int PROPERTY_INDICATE = 0x20;
    public static final int PROPERTY_SIGNED_WRITE = 0x40;
    public static final int PROPERTY_EXTENDED_PROPS = 0x80;

    public static final int PERMISSION_READ = 0x01;
    public static final int PERMISSION_READ_ENCRYPTED = 0x02;
    public static final int PERMISSION_READ_ENCRYPTED_MITM = 0x04;
    public static final int PERMISSION_WRITE = 0x10;
    public static final int PERMISSION_WRITE_ENCRYPTED = 0x20;
    public static final int PERMISSION_WRITE_ENCRYPTED_MITM = 0x40;
    public static final int PERMISSION_WRITE_SIGNED = 0x80;
    public static final int PERMISSION_WRITE_SIGNED_MITM = 0x100;

    public static final int WRITE_TYPE_DEFAULT = 0x02;
    public static final int WRITE_TYPE_NO_RESPONSE = 0x01;
    public static final int WRITE_TYPE_SIGNED = 0x04;

    private final Logger logger = LoggerFactory.getLogger(BluetoothCharacteristic.class);

    /**
     * The {@link UUID} for this characteristic
     */
    protected UUID uuid;

    /**
     * The handle for this characteristic
     */
    protected int handle;

    /**
     * A map of {@link BluetoothDescriptor}s applicable to this characteristic
     */
    protected Map<UUID, BluetoothDescriptor> gattDescriptors = new HashMap<>();
    protected int instance;
    protected int properties;
    protected int permissions;
    protected int writeType;

    /**
     * The {@link BluetoothService} to which this characteristic belongs
     */
    protected BluetoothService service;

    /**
     * Create a new BluetoothCharacteristic.
     *
     * @param uuid the {@link UUID} of the new characteristic
     * @param handle
     */
    public BluetoothCharacteristic(UUID uuid, int handle) {
        this.uuid = uuid;
        this.handle = handle;
    }

    /**
     * Adds a descriptor to this characteristic.
     *
     * @param descriptor {@link BluetoothDescriptor} to be added to this characteristic.
     * @return true, if the descriptor was added to the characteristic
     */
    public boolean addDescriptor(BluetoothDescriptor descriptor) {
        if (gattDescriptors.get(descriptor.getUuid()) != null) {
            return false;
        }

        gattDescriptors.put(descriptor.getUuid(), descriptor);
        return true;
    }

    /**
     * Returns the {@link UUID} of this characteristic
     *
     * @return UUID of this characteristic
     */
    public UUID getUuid() {
        return uuid;
    }

    /**
     * Returns the instance ID for this characteristic.
     *
     * If a remote device offers multiple characteristics with the same UUID, the instance ID is used to distinguish
     * between characteristics.
     *
     * @return Instance ID of this characteristic
     */
    public int getInstanceId() {
        return instance;
    }

    /**
     * Returns the properties of this characteristic.
     *
     * The properties contain a bit mask of property flags indicating the features of this characteristic.
     *
     */
    public int getProperties() {
        return properties;
    }

    /**
     * Returns the permissions for this characteristic.
     */
    public int getPermissions() {
        return permissions;
    }

    /**
     * Gets the write type for this characteristic.
     *
     */
    public int getWriteType() {
        return writeType;
    }

    /**
     * Set the write type for this characteristic
     *
     * @param writeType
     */
    public void setWriteType(int writeType) {
        this.writeType = writeType;
    }

    /**
     * Get the service to which this characteristic belongs
     *
     * @return the {@link BluetoothService}
     */
    public BluetoothService getService() {
        return service;
    }

    /**
     * Returns the handle for this characteristic
     *
     * @return the handle for the characteristic
     */
    public int getHandle() {
        return handle;
    }

    /**
     * Get the service to which this characteristic belongs
     *
     * @return the {@link BluetoothService}
     */
    public void setService(BluetoothService service) {
        this.service = service;
    }

    /**
     * Returns a list of descriptors for this characteristic.
     *
     */
    public List<BluetoothDescriptor> getDescriptors() {
        return new ArrayList<>(gattDescriptors.values());
    }

    /**
     * Returns a descriptor with a given UUID out of the list of
     * descriptors for this characteristic.
     *
     * @return the {@link BluetoothDescriptor}
     */
    public BluetoothDescriptor getDescriptor(UUID uuid) {
        return gattDescriptors.get(uuid);
    }

<<<<<<< HEAD
=======
    @Override
    public int hashCode() {
        final int prime = 31;
        int result = 1;
        result = prime * result + instance;
        result = prime * result + ((service == null) ? 0 : service.hashCode());
        result = prime * result + ((uuid == null) ? 0 : uuid.hashCode());
        return result;
    }

    @Override
    public boolean equals(Object obj) {
        if (this == obj) {
            return true;
        }
        if (obj == null) {
            return false;
        }
        if (getClass() != obj.getClass()) {
            return false;
        }
        BluetoothCharacteristic other = (BluetoothCharacteristic) obj;
        if (instance != other.instance) {
            return false;
        }
        if (service == null) {
            if (other.service != null) {
                return false;
            }
        } else if (!service.equals(other.service)) {
            return false;
        }
        if (uuid == null) {
            if (other.uuid != null) {
                return false;
            }
        } else if (!uuid.equals(other.uuid)) {
            return false;
        }
        return true;
    }

    /**
     * Get the stored value for this characteristic.
     *
     */
    public int[] getValue() {
        return value;
    }

    /**
     * Get the stored value for this characteristic.
     *
     */
    public byte[] getByteValue() {
        byte[] byteValue = new byte[value.length];
        for (int cnt = 0; cnt < value.length; cnt++) {
            byteValue[cnt] = (byte) (value[cnt] & 0xFF);
        }
        return byteValue;
    }

    /**
     * Return the stored value of this characteristic.
     *
     */
    public Integer getIntValue(int formatType, int offset) {
        if ((offset + getTypeLen(formatType)) > value.length) {
            return null;
        }

        switch (formatType) {
            case FORMAT_UINT8:
                return unsignedByteToInt(value[offset]);

            case FORMAT_UINT16:
                return unsignedBytesToInt(value[offset], value[offset + 1]);

            case FORMAT_UINT32:
                return unsignedBytesToInt(value[offset], value[offset + 1], value[offset + 2], value[offset + 3]);

            case FORMAT_SINT8:
                return unsignedToSigned(unsignedByteToInt(value[offset]), 8);

            case FORMAT_SINT16:
                return unsignedToSigned(unsignedBytesToInt(value[offset], value[offset + 1]), 16);

            case FORMAT_SINT32:
                return unsignedToSigned(
                        unsignedBytesToInt(value[offset], value[offset + 1], value[offset + 2], value[offset + 3]), 32);
            default:
                logger.error("Unknown format type {} - no int value can be provided for it.", formatType);
        }

        return null;
    }

    /**
     * Return the stored value of this characteristic. This doesn't read the remote data.
     *
     */
    public Float getFloatValue(int formatType, int offset) {
        if ((offset + getTypeLen(formatType)) > value.length) {
            return null;
        }

        switch (formatType) {
            case FORMAT_SFLOAT:
                return bytesToFloat(value[offset], value[offset + 1]);
            case FORMAT_FLOAT:
                return bytesToFloat(value[offset], value[offset + 1], value[offset + 2], value[offset + 3]);
            default:
                logger.error("Unknown format type {} - no float value can be provided for it.", formatType);
        }

        return null;
    }

    /**
     * Return the stored value of this characteristic. This doesn't read the remote data.
     *
     */
    public String getStringValue(int offset) {
        if (value == null || offset > value.length) {
            return null;
        }
        byte[] strBytes = new byte[value.length - offset];
        for (int i = 0; i < (value.length - offset); ++i) {
            strBytes[i] = (byte) value[offset + i];
        }
        return new String(strBytes, StandardCharsets.UTF_8);
    }

    /**
     * Updates the locally stored value of this characteristic.
     *
     * @param value the value to set
     * @return true, if it has been set successfully
     */
    public boolean setValue(int[] value) {
        this.value = value;
        return true;
    }

    /**
     * Set the local value of this characteristic.
     *
     * @param value the value to set
     * @param formatType the format of the value (as one of the FORMAT_* constants in this class)
     * @param offset the offset to use when interpreting the value
     * @return true, if it has been set successfully
     */
    public boolean setValue(int value, int formatType, int offset) {
        int len = offset + getTypeLen(formatType);
        if (this.value == null) {
            this.value = new int[len];
        }
        if (len > this.value.length) {
            return false;
        }
        int val = value;
        switch (formatType) {
            case FORMAT_SINT8:
                val = intToSignedBits(value, 8);
                // Fall-through intended
            case FORMAT_UINT8:
                this.value[offset] = (byte) (val & 0xFF);
                break;

            case FORMAT_SINT16:
                val = intToSignedBits(value, 16);
                // Fall-through intended
            case FORMAT_UINT16:
                this.value[offset] = (byte) (val & 0xFF);
                this.value[offset + 1] = (byte) ((val >> 8) & 0xFF);
                break;

            case FORMAT_SINT32:
                val = intToSignedBits(value, 32);
                // Fall-through intended
            case FORMAT_UINT32:
                this.value[offset] = (byte) (val & 0xFF);
                this.value[offset + 1] = (byte) ((val >> 8) & 0xFF);
                this.value[offset + 2] = (byte) ((val >> 16) & 0xFF);
                this.value[offset + 2] = (byte) ((val >> 24) & 0xFF);
                break;

            default:
                return false;
        }
        return true;
    }

    /**
     * Set the local value of this characteristic.
     *
     * @param mantissa the mantissa of the value
     * @param exponent the exponent of the value
     * @param formatType the format of the value (as one of the FORMAT_* constants in this class)
     * @param offset the offset to use when interpreting the value
     * @return true, if it has been set successfully
     *
     */
    public boolean setValue(int mantissa, int exponent, int formatType, int offset) {
        int len = offset + getTypeLen(formatType);
        if (value == null) {
            value = new int[len];
        }
        if (len > value.length) {
            return false;
        }

        switch (formatType) {
            case FORMAT_SFLOAT:
                int m = intToSignedBits(mantissa, 12);
                int exp = intToSignedBits(exponent, 4);
                value[offset] = (byte) (m & 0xFF);
                value[offset + 1] = (byte) ((m >> 8) & 0x0F);
                value[offset + 1] += (byte) ((exp & 0x0F) << 4);
                break;

            case FORMAT_FLOAT:
                m = intToSignedBits(mantissa, 24);
                exp = intToSignedBits(exponent, 8);
                value[offset] = (byte) (m & 0xFF);
                value[offset + 1] = (byte) ((m >> 8) & 0xFF);
                value[offset + 2] = (byte) ((m >> 16) & 0xFF);
                value[offset + 2] += (byte) (exp & 0xFF);
                break;

            default:
                return false;
        }

        return true;
    }

    /**
     * Set the local value of this characteristic.
     *
     * @param value the value to set
     * @return true, if it has been set successfully
     */
    public boolean setValue(byte[] value) {
        this.value = new int[value.length];
        int cnt = 0;
        for (byte val : value) {
            this.value[cnt++] = val;
        }
        return true;
    }

    /**
     * Set the local value of this characteristic.
     *
     * @param value the value to set
     * @return true, if it has been set successfully
     */
    public boolean setValue(String value) {
        this.value = new int[value.getBytes().length];
        int cnt = 0;
        for (byte val : value.getBytes()) {
            this.value[cnt++] = val;
        }
        return true;
    }

    /**
     * Returns the size of the requested value type.
     */
    private int getTypeLen(int formatType) {
        return formatType & 0xF;
    }

    /**
     * Convert a signed byte to an unsigned int.
     */
    private int unsignedByteToInt(int value) {
        return value & 0xFF;
    }

    /**
     * Convert signed bytes to a 16-bit unsigned int.
     */
    private int unsignedBytesToInt(int value1, int value2) {
        return value1 + (value2 << 8);
    }

    /**
     * Convert signed bytes to a 32-bit unsigned int.
     */
    private int unsignedBytesToInt(int value1, int value2, int value3, int value4) {
        return value1 + (value2 << 8) + (value3 << 16) + (value4 << 24);
    }

    /**
     * Convert signed bytes to a 16-bit short float value.
     */
    private float bytesToFloat(int value1, int value2) {
        int mantissa = unsignedToSigned(unsignedByteToInt(value1) + ((unsignedByteToInt(value2) & 0x0F) << 8), 12);
        int exponent = unsignedToSigned(unsignedByteToInt(value2) >> 4, 4);
        return (float) (mantissa * Math.pow(10, exponent));
    }

    /**
     * Convert signed bytes to a 32-bit short float value.
     */
    private float bytesToFloat(int value1, int value2, int value3, int value4) {
        int mantissa = unsignedToSigned(
                unsignedByteToInt(value1) + (unsignedByteToInt(value2) << 8) + (unsignedByteToInt(value3) << 16), 24);
        return (float) (mantissa * Math.pow(10, value4));
    }

    /**
     * Convert an unsigned integer to a two's-complement signed value.
     */
    private int unsignedToSigned(int unsigned, int size) {
        if ((unsigned & (1 << size - 1)) != 0) {
            return -1 * ((1 << size - 1) - (unsigned & ((1 << size - 1) - 1)));
        } else {
            return unsigned;
        }
    }

    /**
     * Convert an integer into the signed bits of the specified length.
     */
    private int intToSignedBits(int i, int size) {
        if (i < 0) {
            return (1 << size - 1) + (i & ((1 << size - 1) - 1));
        } else {
            return i;
        }
    }

>>>>>>> 32e8ec31
    public GattCharacteristic getGattCharacteristic() {
        return GattCharacteristic.getCharacteristic(uuid);
    }

    public enum GattCharacteristic {
        // Characteristic
        ALERT_CATEGORY_ID(0x2A43),
        ALERT_CATEGORY_ID_BIT_MASK(0x2A42),
        ALERT_LEVEL(0x2A06),
        ALERT_NOTIFICATION_CONTROL_POINT(0x2A44),
        ALERT_STATUS(0x2A3F),
        APPEARANCE(0x2A01),
        BATTERY_LEVEL(0x2A19),
        BLOOD_PRESSURE_FEATURE(0x2A49),
        BLOOD_PRESSURE_MEASUREMENT(0x2A35),
        BODY_SENSOR_LOCATION(0x2A38),
        BOOT_KEYOBARD_INPUT_REPORT(0x2A22),
        BOOT_KEYOBARD_OUTPUT_REPORT(0x2A32),
        BOOT_MOUSE_INPUT_REPORT(0x2A33),
        CSC_FEATURE(0x2A5C),
        CSC_MEASUREMENT(0x2A5B),
        CURRENT_TIME(0x2A2B),
        CYCLING_POWER_CONTROL_POINT(0x2A66),
        CYCLING_POWER_FEATURE(0x2A65),
        CYCLING_POWER_MEASUREMENT(0x2A63),
        CYCLING_POWER_VECTOR(0x2A64),
        DATE_TIME(0x2A08),
        DAY_DATE_TIME(0x2A0A),
        DAY_OF_WEEK(0x2A09),
        DEVICE_NAME(0x2A00),
        DST_OFFSET(0x2A0D),
        EXACT_TIME_256(0x2A0C),
        FIRMWARE_REVISION_STRING(0x2A26),
        GLUCOSE_FEATURE(0x2A51),
        GLUCOSE_MEASUREMENT(0x2A18),
        GLUCOSE_MEASUREMENT_CONTROL(0x2A34),
        HARDWARE_REVISION_STRING(0x2A27),
        HEART_RATE_CONTROL_POINT(0x2A39),
        HEART_RATE_MEASUREMENT(0x2A37),
        HID_CONTROL_POINT(0x2A4C),
        HID_INFORMATION(0x2A4A),
        IEEE11073_20601_REGULATORY_CERTIFICATION_DATA_LIST(0x2A2A),
        INTERMEDIATE_CUFF_PRESSURE(0x2A36),
        INTERMEDIATE_TEMPERATURE(0x2A1E),
        LN_CONTROL_POINT(0x2A6B),
        LN_FEATURE(0x2A6A),
        LOCAL_TIME_INFORMATION(0x2A0F),
        LOCATION_AND_SPEED(0x2A67),
        MANUFACTURER_NAME_STRING(0x2A29),
        MEASUREMENT_INTERVAL(0x2A21),
        MODEL_NUMBER_STRING(0x2A24),
        NAVIGATION(0x2A68),
        NEW_ALERT(0x2A46),
        PERIPERAL_PREFFERED_CONNECTION_PARAMETERS(0x2A04),
        PERIPHERAL_PRIVACY_FLAG(0x2A02),
        PN_PID(0x2A50),
        POSITION_QUALITY(0x2A69),
        PROTOCOL_MODE(0x2A4E),
        RECONNECTION_ADDRESS(0x2A03),
        RECORD_ACCESS_CONTROL_POINT(0x2A52),
        REFERENCE_TIME_INFORMATION(0x2A14),
        REPORT(0x2A4D),
        REPORT_MAP(0x2A4B),
        RINGER_CONTROL_POINT(0x2A40),
        RINGER_SETTING(0x2A41),
        RSC_FEATURE(0x2A54),
        RSC_MEASUREMENT(0x2A53),
        SC_CONTROL_POINT(0x2A55),
        SCAN_INTERVAL_WINDOW(0x2A4F),
        SCAN_REFRESH(0x2A31),
        SENSOR_LOCATION(0x2A5D),
        SERIAL_NUMBER_STRING(0x2A25),
        SERVICE_CHANGED(0x2A05),
        SOFTWARE_REVISION_STRING(0x2A28),
        SUPPORTED_NEW_ALERT_CATEGORY(0x2A47),
        SUPPORTED_UNREAD_ALERT_CATEGORY(0x2A48),
        SYSTEM_ID(0x2A23),
        TEMPERATURE_MEASUREMENT(0x2A1C),
        TEMPERATURE_TYPE(0x2A1D),
        TIME_ACCURACY(0x2A12),
        TIME_SOURCE(0x2A13),
        TIME_UPDATE_CONTROL_POINT(0x2A16),
        TIME_UPDATE_STATE(0x2A17),
        TIME_WITH_DST(0x2A11),
        TIME_ZONE(0x2A0E),
        TX_POWER_LEVEL(0x2A07),
        UNREAD_ALERT_STATUS(0x2A45),
        AGGREGATE_INPUT(0x2A5A),
        ANALOG_INPUT(0x2A58),
        ANALOG_OUTPUT(0x2A59),
        DIGITAL_INPUT(0x2A56),
        DIGITAL_OUTPUT(0x2A57),
        EXACT_TIME_100(0x2A0B),
        NETWORK_AVAILABILITY(0x2A3E),
        SCIENTIFIC_TEMPERATURE_IN_CELSIUS(0x2A3C),
        SECONDARY_TIME_ZONE(0x2A10),
        STRING(0x2A3D),
        TEMPERATURE_IN_CELSIUS(0x2A1F),
        TEMPERATURE_IN_FAHRENHEIT(0x2A20),
        TIME_BROADCAST(0x2A15),
        BATTERY_LEVEL_STATE(0x2A1B),
        BATTERY_POWER_STATE(0x2A1A),
        PULSE_OXIMETRY_CONTINUOUS_MEASUREMENT(0x2A5F),
        PULSE_OXIMETRY_CONTROL_POINT(0x2A62),
        PULSE_OXIMETRY_FEATURES(0x2A61),
        PULSE_OXIMETRY_PULSATILE_EVENT(0x2A60),
        PULSE_OXIMETRY_SPOT_CHECK_MEASUREMENT(0x2A5E),
        RECORD_ACCESS_CONTROL_POINT_TESTVERSION(0x2A52),
        REMOVABLE(0x2A3A),
        SERVICE_REQUIRED(0x2A3B);

        private static Map<UUID, GattCharacteristic> uuidToServiceMapping;

        private UUID uuid;

        private GattCharacteristic(long key) {
            this.uuid = BluetoothBindingConstants.createBluetoothUUID(key);
        }

        private static void initMapping() {
            uuidToServiceMapping = new HashMap<>();
            for (GattCharacteristic s : values()) {
                uuidToServiceMapping.put(s.uuid, s);
            }
        }

        public static GattCharacteristic getCharacteristic(UUID uuid) {
            if (uuidToServiceMapping == null) {
                initMapping();
            }
            return uuidToServiceMapping.get(uuid);
        }

        /**
         * @return the key
         */
        public UUID getUUID() {
            return uuid;
        }
    }
}<|MERGE_RESOLUTION|>--- conflicted
+++ resolved
@@ -206,8 +206,6 @@
         return gattDescriptors.get(uuid);
     }
 
-<<<<<<< HEAD
-=======
     @Override
     public int hashCode() {
         final int prime = 31;
@@ -250,300 +248,6 @@
         return true;
     }
 
-    /**
-     * Get the stored value for this characteristic.
-     *
-     */
-    public int[] getValue() {
-        return value;
-    }
-
-    /**
-     * Get the stored value for this characteristic.
-     *
-     */
-    public byte[] getByteValue() {
-        byte[] byteValue = new byte[value.length];
-        for (int cnt = 0; cnt < value.length; cnt++) {
-            byteValue[cnt] = (byte) (value[cnt] & 0xFF);
-        }
-        return byteValue;
-    }
-
-    /**
-     * Return the stored value of this characteristic.
-     *
-     */
-    public Integer getIntValue(int formatType, int offset) {
-        if ((offset + getTypeLen(formatType)) > value.length) {
-            return null;
-        }
-
-        switch (formatType) {
-            case FORMAT_UINT8:
-                return unsignedByteToInt(value[offset]);
-
-            case FORMAT_UINT16:
-                return unsignedBytesToInt(value[offset], value[offset + 1]);
-
-            case FORMAT_UINT32:
-                return unsignedBytesToInt(value[offset], value[offset + 1], value[offset + 2], value[offset + 3]);
-
-            case FORMAT_SINT8:
-                return unsignedToSigned(unsignedByteToInt(value[offset]), 8);
-
-            case FORMAT_SINT16:
-                return unsignedToSigned(unsignedBytesToInt(value[offset], value[offset + 1]), 16);
-
-            case FORMAT_SINT32:
-                return unsignedToSigned(
-                        unsignedBytesToInt(value[offset], value[offset + 1], value[offset + 2], value[offset + 3]), 32);
-            default:
-                logger.error("Unknown format type {} - no int value can be provided for it.", formatType);
-        }
-
-        return null;
-    }
-
-    /**
-     * Return the stored value of this characteristic. This doesn't read the remote data.
-     *
-     */
-    public Float getFloatValue(int formatType, int offset) {
-        if ((offset + getTypeLen(formatType)) > value.length) {
-            return null;
-        }
-
-        switch (formatType) {
-            case FORMAT_SFLOAT:
-                return bytesToFloat(value[offset], value[offset + 1]);
-            case FORMAT_FLOAT:
-                return bytesToFloat(value[offset], value[offset + 1], value[offset + 2], value[offset + 3]);
-            default:
-                logger.error("Unknown format type {} - no float value can be provided for it.", formatType);
-        }
-
-        return null;
-    }
-
-    /**
-     * Return the stored value of this characteristic. This doesn't read the remote data.
-     *
-     */
-    public String getStringValue(int offset) {
-        if (value == null || offset > value.length) {
-            return null;
-        }
-        byte[] strBytes = new byte[value.length - offset];
-        for (int i = 0; i < (value.length - offset); ++i) {
-            strBytes[i] = (byte) value[offset + i];
-        }
-        return new String(strBytes, StandardCharsets.UTF_8);
-    }
-
-    /**
-     * Updates the locally stored value of this characteristic.
-     *
-     * @param value the value to set
-     * @return true, if it has been set successfully
-     */
-    public boolean setValue(int[] value) {
-        this.value = value;
-        return true;
-    }
-
-    /**
-     * Set the local value of this characteristic.
-     *
-     * @param value the value to set
-     * @param formatType the format of the value (as one of the FORMAT_* constants in this class)
-     * @param offset the offset to use when interpreting the value
-     * @return true, if it has been set successfully
-     */
-    public boolean setValue(int value, int formatType, int offset) {
-        int len = offset + getTypeLen(formatType);
-        if (this.value == null) {
-            this.value = new int[len];
-        }
-        if (len > this.value.length) {
-            return false;
-        }
-        int val = value;
-        switch (formatType) {
-            case FORMAT_SINT8:
-                val = intToSignedBits(value, 8);
-                // Fall-through intended
-            case FORMAT_UINT8:
-                this.value[offset] = (byte) (val & 0xFF);
-                break;
-
-            case FORMAT_SINT16:
-                val = intToSignedBits(value, 16);
-                // Fall-through intended
-            case FORMAT_UINT16:
-                this.value[offset] = (byte) (val & 0xFF);
-                this.value[offset + 1] = (byte) ((val >> 8) & 0xFF);
-                break;
-
-            case FORMAT_SINT32:
-                val = intToSignedBits(value, 32);
-                // Fall-through intended
-            case FORMAT_UINT32:
-                this.value[offset] = (byte) (val & 0xFF);
-                this.value[offset + 1] = (byte) ((val >> 8) & 0xFF);
-                this.value[offset + 2] = (byte) ((val >> 16) & 0xFF);
-                this.value[offset + 2] = (byte) ((val >> 24) & 0xFF);
-                break;
-
-            default:
-                return false;
-        }
-        return true;
-    }
-
-    /**
-     * Set the local value of this characteristic.
-     *
-     * @param mantissa the mantissa of the value
-     * @param exponent the exponent of the value
-     * @param formatType the format of the value (as one of the FORMAT_* constants in this class)
-     * @param offset the offset to use when interpreting the value
-     * @return true, if it has been set successfully
-     *
-     */
-    public boolean setValue(int mantissa, int exponent, int formatType, int offset) {
-        int len = offset + getTypeLen(formatType);
-        if (value == null) {
-            value = new int[len];
-        }
-        if (len > value.length) {
-            return false;
-        }
-
-        switch (formatType) {
-            case FORMAT_SFLOAT:
-                int m = intToSignedBits(mantissa, 12);
-                int exp = intToSignedBits(exponent, 4);
-                value[offset] = (byte) (m & 0xFF);
-                value[offset + 1] = (byte) ((m >> 8) & 0x0F);
-                value[offset + 1] += (byte) ((exp & 0x0F) << 4);
-                break;
-
-            case FORMAT_FLOAT:
-                m = intToSignedBits(mantissa, 24);
-                exp = intToSignedBits(exponent, 8);
-                value[offset] = (byte) (m & 0xFF);
-                value[offset + 1] = (byte) ((m >> 8) & 0xFF);
-                value[offset + 2] = (byte) ((m >> 16) & 0xFF);
-                value[offset + 2] += (byte) (exp & 0xFF);
-                break;
-
-            default:
-                return false;
-        }
-
-        return true;
-    }
-
-    /**
-     * Set the local value of this characteristic.
-     *
-     * @param value the value to set
-     * @return true, if it has been set successfully
-     */
-    public boolean setValue(byte[] value) {
-        this.value = new int[value.length];
-        int cnt = 0;
-        for (byte val : value) {
-            this.value[cnt++] = val;
-        }
-        return true;
-    }
-
-    /**
-     * Set the local value of this characteristic.
-     *
-     * @param value the value to set
-     * @return true, if it has been set successfully
-     */
-    public boolean setValue(String value) {
-        this.value = new int[value.getBytes().length];
-        int cnt = 0;
-        for (byte val : value.getBytes()) {
-            this.value[cnt++] = val;
-        }
-        return true;
-    }
-
-    /**
-     * Returns the size of the requested value type.
-     */
-    private int getTypeLen(int formatType) {
-        return formatType & 0xF;
-    }
-
-    /**
-     * Convert a signed byte to an unsigned int.
-     */
-    private int unsignedByteToInt(int value) {
-        return value & 0xFF;
-    }
-
-    /**
-     * Convert signed bytes to a 16-bit unsigned int.
-     */
-    private int unsignedBytesToInt(int value1, int value2) {
-        return value1 + (value2 << 8);
-    }
-
-    /**
-     * Convert signed bytes to a 32-bit unsigned int.
-     */
-    private int unsignedBytesToInt(int value1, int value2, int value3, int value4) {
-        return value1 + (value2 << 8) + (value3 << 16) + (value4 << 24);
-    }
-
-    /**
-     * Convert signed bytes to a 16-bit short float value.
-     */
-    private float bytesToFloat(int value1, int value2) {
-        int mantissa = unsignedToSigned(unsignedByteToInt(value1) + ((unsignedByteToInt(value2) & 0x0F) << 8), 12);
-        int exponent = unsignedToSigned(unsignedByteToInt(value2) >> 4, 4);
-        return (float) (mantissa * Math.pow(10, exponent));
-    }
-
-    /**
-     * Convert signed bytes to a 32-bit short float value.
-     */
-    private float bytesToFloat(int value1, int value2, int value3, int value4) {
-        int mantissa = unsignedToSigned(
-                unsignedByteToInt(value1) + (unsignedByteToInt(value2) << 8) + (unsignedByteToInt(value3) << 16), 24);
-        return (float) (mantissa * Math.pow(10, value4));
-    }
-
-    /**
-     * Convert an unsigned integer to a two's-complement signed value.
-     */
-    private int unsignedToSigned(int unsigned, int size) {
-        if ((unsigned & (1 << size - 1)) != 0) {
-            return -1 * ((1 << size - 1) - (unsigned & ((1 << size - 1) - 1)));
-        } else {
-            return unsigned;
-        }
-    }
-
-    /**
-     * Convert an integer into the signed bits of the specified length.
-     */
-    private int intToSignedBits(int i, int size) {
-        if (i < 0) {
-            return (1 << size - 1) + (i & ((1 << size - 1) - 1));
-        } else {
-            return i;
-        }
-    }
-
->>>>>>> 32e8ec31
     public GattCharacteristic getGattCharacteristic() {
         return GattCharacteristic.getCharacteristic(uuid);
     }
