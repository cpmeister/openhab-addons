/**
 * Copyright (c) 2010-2020 Contributors to the openHAB project
 *
 * See the NOTICE file(s) distributed with this work for additional
 * information.
 *
 * This program and the accompanying materials are made available under the
 * terms of the Eclipse Public License 2.0 which is available at
 * http://www.eclipse.org/legal/epl-2.0
 *
 * SPDX-License-Identifier: EPL-2.0
 */
package org.openhab.binding.bluetooth;

import java.time.ZonedDateTime;
import java.util.Collection;
import java.util.HashMap;
import java.util.List;
import java.util.Map;
import java.util.UUID;
import java.util.concurrent.CopyOnWriteArrayList;

import org.eclipse.jdt.annotation.NonNullByDefault;
import org.eclipse.jdt.annotation.Nullable;
import org.openhab.binding.bluetooth.notification.BluetoothConnectionStatusNotification;
import org.openhab.binding.bluetooth.notification.BluetoothScanNotification;
import org.slf4j.Logger;
import org.slf4j.LoggerFactory;

/**
 * The {@link BluetoothDevice} class provides a base implementation of a Bluetooth Low Energy device
 *
 * @author Chris Jackson - Initial contribution
 * @author Kai Kreuzer - Refactored class to use Integer instead of int, fixed bugs, diverse improvements
 */
@NonNullByDefault
public abstract class BluetoothDevice {

    private final Logger logger = LoggerFactory.getLogger(BluetoothDevice.class);

    /**
     * Enumeration of Bluetooth connection states
     *
     */
    public enum ConnectionState {
        /**
         * Device is still being discovered and is not available for use.
         */
        DISCOVERING,
        /**
         * Device has been discovered. This is used for the initial notification that the device is available.
         */
        DISCOVERED,
        /**
         * Device is disconnected.
         */
        DISCONNECTED,
        /**
         * A connection is in progress.
         */
        CONNECTING,
        /**
         * The device is connected.
         */
        CONNECTED,
        /**
         * A disconnection is in progress.
         */
        DISCONNECTING
    }

    protected enum BluetoothEventType {
        CONNECTION_STATE,
        SCAN_RECORD,
        CHARACTERISTIC_READ_COMPLETE,
        CHARACTERISTIC_WRITE_COMPLETE,
        CHARACTERISTIC_UPDATED,
        DESCRIPTOR_UPDATED,
        SERVICES_DISCOVERED,
        ADAPTER_CHANGED
    }

    /**
     * Current connection state
     */
    protected ConnectionState connectionState = ConnectionState.DISCOVERING;

    /**
     * The adapter the device is accessed through
     */
    protected final BluetoothAdapter adapter;

    /**
     * Devices Bluetooth address
     */
    protected final BluetoothAddress address;

    /**
     * Manufacturer id
     */
    protected @Nullable Integer manufacturer = null;

    /**
     * Device name.
     * <p>
     * Uses the devices long name if known, otherwise the short name if known
     */
    protected @Nullable String name;

    protected @Nullable String model;
    protected @Nullable String serialNumber;
    protected @Nullable String hardwareRevision;
    protected @Nullable String firmwareRevision;
    protected @Nullable String softwareRevision;

    /**
     * List of supported services
     */
    protected final Map<UUID, BluetoothService> supportedServices = new HashMap<>();

    /**
     * Last known RSSI
     */
    protected @Nullable Integer rssi = null;

    /**
     * Last reported transmitter power
     */
    protected @Nullable Integer txPower = null;

    /**
<<<<<<< HEAD
     * Time of last report
     */
    protected @Nullable ZonedDateTime lastActivityTime = null;
=======
     * Last time when activity occurred on this device.
     */
    protected ZonedDateTime lastSeenTime;
>>>>>>> dcfab82c

    /**
     * The event listeners will be notified of device updates
     */
    private final List<BluetoothDeviceListener> eventListeners = new CopyOnWriteArrayList<>();

    /**
     * Construct a Bluetooth device taking the Bluetooth address
     *
     * @param adapter
     * @param sender
     */
    public BluetoothDevice(BluetoothAdapter adapter, BluetoothAddress address) {
        this.address = address;
        this.adapter = adapter;
        this.lastSeenTime = ZonedDateTime.now();
    }

    /**
     * Returns the last time this device was active
     *
     * @return The last time this device was active
     */
    public ZonedDateTime getLastSeenTime() {
        return lastSeenTime;
    }

    /**
     * Updates the last activity timestamp for this device.
     * Should be called whenever activity occurs on this device.
     *
     */
    public void updateLastSeenTime() {
        lastSeenTime = ZonedDateTime.now();
    }

    /**
     * Returns the name of the Bluetooth device.
     *
     * @return The devices name
     */
    public @Nullable String getName() {
        return name;
    }

    /**
     * Returns the model of the Bluetooth device.
     *
     * @return The devices model, null if not known
     */
    public @Nullable String getModel() {
        return model;
    }

    /**
     * Returns the serial number of the Bluetooth device.
     *
     * @return The serial model, null if not known
     */
    public @Nullable String getSerialNumber() {
        return serialNumber;
    }

    /**
     * Returns the hardware revision of the Bluetooth device.
     *
     * @return The hardware revision, null if not known
     */
    public @Nullable String getHardwareRevision() {
        return hardwareRevision;
    }

    /**
     * Returns the firmware revision of the Bluetooth device.
     *
     * @return The firmware revision, null if not known
     */
    public @Nullable String getFirmwareRevision() {
        return firmwareRevision;
    }

    /**
     * Returns the software revision of the Bluetooth device.
     *
     * @return The software revision, null if not known
     */
    public @Nullable String getSoftwareRevision() {
        return softwareRevision;
    }

    /**
     * Returns the physical address of the device.
     *
     * @return The physical address of the device
     */
    public BluetoothAddress getAddress() {
        return address;
    }

    /**
     * Returns the adapter through which the device is accessed
     *
     * @return The adapter through which the device is accessed
     */
    public BluetoothAdapter getAdapter() {
        return adapter;
    }

    /**
     * Sets the manufacturer id for the device
     *
     * @param manufacturer the manufacturer id
     */
    public void setManufacturerId(int manufacturer) {
        this.manufacturer = manufacturer;
    }

    /**
     * Returns the manufacturer ID of the device
     *
     * @return an integer with manufacturer ID of the device, or null if not known
     */
    public @Nullable Integer getManufacturerId() {
        return manufacturer;
    }

    /**
     * Returns a {@link BluetoothService} if the requested service is supported
     *
     * @return the {@link BluetoothService} or null if the service is not supported.
     */
    public @Nullable BluetoothService getServices(UUID uuid) {
        return supportedServices.get(uuid);
    }

    /**
     * Returns a list of supported service UUIDs
     *
     * @return list of supported {@link BluetoothService}s.
     */
    public Collection<BluetoothService> getServices() {
        return supportedServices.values();
    }

    /**
     * Sets the device transmit power
     *
     * @param power the current transmitter power in dBm
     */
    public void setTxPower(int txPower) {
        this.txPower = txPower;
    }

    /**
     * Returns the last Transmit Power value or null if no transmit power has been received
     *
     * @return the last reported transmitter power value in dBm
     */
    public @Nullable Integer getTxPower() {
        return txPower;
    }

    /**
     * Sets the current Receive Signal Strength Indicator (RSSI) value
     *
     * @param rssi the current RSSI value in dBm
     * @return true if the RSSI has changed, false if it was the same as previous
     */
    public boolean setRssi(int rssi) {
        boolean changed = (this.rssi == null || this.rssi != rssi);
        this.rssi = rssi;

        return changed;
    }

    /**
     * Returns the last Receive Signal Strength Indicator (RSSI) value or null if no RSSI has been received
     *
     * @return the last RSSI value in dBm
     */
    public @Nullable Integer getRssi() {
        return rssi;
    }

    /**
     * Updates the lastSeenTime of this device to now.
     */
    public void updateLastActivityTime() {
        this.lastActivityTime = ZonedDateTime.now();
    }

    /**
     * Returns a ZonedDateTime of when this device was last seen or null if it has never been set.
     *
     * @return the time when this device was last seen
     */
    public @Nullable ZonedDateTime getLastActivityTime() {
        return this.lastActivityTime;
    }

    /**
     * Set the name of the device
     *
     * @param name a {@link String} defining the device name
     */
    public void setName(String name) {
        this.name = name;
    }

    /**
     * Set the model of the device
     *
     * @param model a {@link String} defining the device model
     */
    public void setModel(String model) {
        this.model = model;
    }

    /**
     * Set the serial number of the device
     *
     * @param model a {@link String} defining the serial number
     */
    public void setSerialNumberl(String serialNumber) {
        this.serialNumber = serialNumber;
    }

    /**
     * Set the hardware revision of the device
     *
     * @param model a {@link String} defining the hardware revision
     */
    public void setHardwareRevision(String hardwareRevision) {
        this.hardwareRevision = hardwareRevision;
    }

    /**
     * Set the firmware revision of the device
     *
     * @param model a {@link String} defining the firmware revision
     */
    public void setFirmwareRevision(String firmwareRevision) {
        this.firmwareRevision = firmwareRevision;
    }

    /**
     * Set the software revision of the device
     *
     * @param model a {@link String} defining the software revision
     */
    public void setSoftwareRevision(String softwareRevision) {
        this.softwareRevision = softwareRevision;
    }

    /**
     * Check if the device supports the specified service
     *
     * @param uuid the service {@link UUID}
     * @return true if the service is supported
     */
    public boolean supportsService(UUID uuid) {
        return supportedServices.containsKey(uuid);
    }

    /**
     * Get the current connection state for this device
     *
     * @return the current {@link ConnectionState}
     */
    public ConnectionState getConnectionState() {
        return connectionState;
    }

    /**
     * Connects to a device. This is an asynchronous method. Once the connection state is updated, the
     * {@link BluetoothDeviceListener.onConnectionState} method will be called with the connection state.
     * <p>
     * If the device is already connected, this will return false.
     *
     * @return true if the connection process is started successfully
     */
    public boolean connect() {
        return false;
    }

    /**
     * Disconnects from a device. Once the connection state is updated, the
     * {@link BluetoothDeviceListener.onConnectionState}
     * method will be called with the connection state.
     * <p>
     * If the device is not currently connected, this will return false.
     *
     * @return true if the disconnection process is started successfully
     */
    public boolean disconnect() {
        return false;
    }

    /**
     * Starts a discovery on a device. This will iterate through all services and characteristics to build up a view of
     * the device.
     * <p>
     * This method should be called before attempting to read or write characteristics.
     *
     * @return true if the discovery process is started successfully
     */
    public boolean discoverServices() {
        return false;
    }

    /**
     * Gets a Bluetooth characteristic if it is known.
     * <p>
     * Note that this method will not search for a characteristic in the remote device if it is not known.
     * You must have previously connected to the device so that the device services and characteristics can
     * be retrieved.
     *
     * @param uuid the {@link UUID} of the characteristic to return
     * @return the {@link BluetoothCharacteristic} or null if the characteristic is not found in the device
     */
    public @Nullable BluetoothCharacteristic getCharacteristic(UUID uuid) {
        for (BluetoothService service : supportedServices.values()) {
            if (service.providesCharacteristic(uuid)) {
                return service.getCharacteristic(uuid);
            }
        }
        return null;
    }

    /**
     * Reads a characteristic. Only a single read or write operation can be requested at once. Attempting to perform an
     * operation when one is already in progress will result in subsequent calls returning false.
     * <p>
     * This is an asynchronous method. Once the read is complete
     * {@link BluetoothDeviceListener.onCharacteristicReadComplete}
     * method will be called with the completion state.
     * <p>
     * Note that {@link BluetoothDeviceListener.onCharacteristicUpdate} will be called when the read value is received.
     *
     * @param characteristic the {@link BluetoothCharacteristic} to read.
     * @return true if the characteristic read is started successfully
     */
    public boolean readCharacteristic(BluetoothCharacteristic characteristic) {
        return false;
    }

    /**
     * Writes a characteristic. Only a single read or write operation can be requested at once. Attempting to perform an
     * operation when one is already in progress will result in subsequent calls returning false.
     * <p>
     * This is an asynchronous method. Once the write is complete
     * {@link BluetoothDeviceListener.onCharacteristicWriteComplete} method will be called with the completion state.
     *
     * @param characteristic the {@link BluetoothCharacteristic} to read.
     * @return true if the characteristic write is started successfully
     */
    public boolean writeCharacteristic(BluetoothCharacteristic characteristic) {
        return false;
    }

    /**
     * Enables notifications for a characteristic. Only a single read or write operation can be requested at once.
     * Attempting to perform an operation when one is already in progress will result in subsequent calls returning
     * false.
     * <p>
     * Notifications result in CHARACTERISTIC_UPDATED events to the listeners.
     *
     * @param characteristic the {@link BluetoothCharacteristic} to receive notifications for.
     * @return true if the characteristic notification is started successfully
     */
    public boolean enableNotifications(BluetoothCharacteristic characteristic) {
        return false;
    }

    /**
     * Disables notifications for a characteristic. Only a single read or write operation can be requested at once.
     * Attempting to perform an operation when one is already in progress will result in subsequent calls returning
     * false.
     *
     * @param characteristic the {@link BluetoothCharacteristic} to disable notifications for.
     * @return true if the characteristic notification is stopped successfully
     */
    public boolean disableNotifications(BluetoothCharacteristic characteristic) {
        return false;
    }

    /**
     * Enables notifications for a descriptor. Only a single read or write operation can be requested at once.
     * Attempting to perform an operation when one is already in progress will result in subsequent calls returning
     * false.
     * <p>
     * Notifications result in DESCRIPTOR_UPDATED events to the listeners.
     *
     * @param descriptor the {@link BluetoothDescriptor} to receive notifications for.
     * @return true if the descriptor notification is started successfully
     */
    public boolean enableNotifications(BluetoothDescriptor descriptor) {
        return false;
    }

    /**
     * Disables notifications for a descriptor. Only a single read or write operation can be requested at once.
     * Attempting to perform an operation when one is already in progress will result in subsequent calls returning
     * false.
     *
     * @param descriptor the {@link BluetoothDescriptor} to disable notifications for.
     * @return true if the descriptor notification is stopped successfully
     */
    public boolean disableNotifications(BluetoothDescriptor descriptor) {
        return false;
    }

    /**
     * Adds a service to the device.
     *
     * @param service the new {@link BluetoothService} to add
     * @return true if the service was added or false if the service was already supported
     */
    protected boolean addService(BluetoothService service) {
        if (supportedServices.containsKey(service.getUuid())) {
            return false;
        }
        logger.trace("Adding new service to device {}: {}", address, service);
        supportedServices.put(service.getUuid(), service);
        return true;
    }

    /**
     * Adds a list of services to the device
     *
     * @param uuids
     */
    protected void addServices(List<UUID> uuids) {
        for (UUID uuid : uuids) {
            // Check if we already know about this service
            if (supportsService(uuid)) {
                continue;
            }

            // Create a new service and add it to the device
            addService(new BluetoothService(uuid));
        }
    }

    /**
     * Gets a service based on the handle.
     * This will return a service if the handle falls within the start and end handles for the service.
     *
     * @param handle the handle for the service
     * @return the {@link BluetoothService} or null if the service was not found
     */
    protected @Nullable BluetoothService getServiceByHandle(int handle) {
        synchronized (supportedServices) {
            for (BluetoothService service : supportedServices.values()) {
                if (service.getHandleStart() <= handle && service.getHandleEnd() >= handle) {
                    return service;
                }
            }
        }
        return null;
    }

    /**
     * Gets a characteristic based on the handle.
     *
     * @param handle the handle for the characteristic
     * @return the {@link BluetoothCharacteristic} or null if the characteristic was not found
     */
    protected @Nullable BluetoothCharacteristic getCharacteristicByHandle(int handle) {
        BluetoothService service = getServiceByHandle(handle);
        if (service != null) {
            return service.getCharacteristicByHandle(handle);
        }

        return null;
    }

    /**
     * Adds a device listener
     *
     * @param listener the {@link BluetoothDeviceListener} to add
     */
    public void addListener(BluetoothDeviceListener listener) {
        eventListeners.add(listener);
    }

    /**
     * Removes a device listener
     *
     * @param listener the {@link BluetoothDeviceListener} to remove
     */
    public void removeListener(BluetoothDeviceListener listener) {
        eventListeners.remove(listener);
    }

    /**
     * Checks if this device has any listeners
     *
     * @return true if this device has listeners
     */
    public boolean hasListeners() {
        return !eventListeners.isEmpty();
    }

    /**
     * Releases resources that this device is using.
     *
     */
    protected void dispose() {

    }

    /**
     * Notify the listeners of an event
     *
     * @param event the {@link BluetoothEventType} of this event
     * @param args an array of arguments to pass to the callback
     */
    protected void notifyListeners(BluetoothEventType event, Object... args) {
        for (BluetoothDeviceListener listener : eventListeners) {
            try {
                switch (event) {
                    case SCAN_RECORD:
                        listener.onScanRecordReceived((BluetoothScanNotification) args[0]);
                        break;
                    case CONNECTION_STATE:
                        listener.onConnectionStateChange((BluetoothConnectionStatusNotification) args[0]);
                        break;
                    case SERVICES_DISCOVERED:
                        listener.onServicesDiscovered();
                        break;
                    case CHARACTERISTIC_READ_COMPLETE:
                        listener.onCharacteristicReadComplete((BluetoothCharacteristic) args[0],
                                (BluetoothCompletionStatus) args[1]);
                        break;
                    case CHARACTERISTIC_WRITE_COMPLETE:
                        listener.onCharacteristicWriteComplete((BluetoothCharacteristic) args[0],
                                (BluetoothCompletionStatus) args[1]);
                        break;
                    case CHARACTERISTIC_UPDATED:
                        listener.onCharacteristicUpdate((BluetoothCharacteristic) args[0]);
                        break;
                    case DESCRIPTOR_UPDATED:
                        listener.onDescriptorUpdate((BluetoothDescriptor) args[0]);
                        break;
                    case ADAPTER_CHANGED:
                        listener.onAdapterChanged((BluetoothAdapter) args[0]);
                        break;
                }
            } catch (Exception e) {
                logger.error("Failed to inform listener '{}': {}", listener, e.getMessage(), e);
            }
        }
    }

    @Override
    public String toString() {
        StringBuilder builder = new StringBuilder();
        builder.append("BluetoothDevice [address=");
        builder.append(address);
        builder.append(", manufacturer=");
        builder.append(manufacturer);
        if (BluetoothCompanyIdentifiers.get(manufacturer) != null) {
            builder.append(" (");
            builder.append(BluetoothCompanyIdentifiers.get(manufacturer));
            builder.append(')');
        }
        builder.append(", name=");
        builder.append(name);
        builder.append(", model=");
        builder.append(model);
        builder.append(", serialNumber=");
        builder.append(serialNumber);
        builder.append(", hardwareRevision=");
        builder.append(hardwareRevision);
        builder.append(", firmwareRevision=");
        builder.append(firmwareRevision);
        builder.append(", softwareRevision=");
        builder.append(softwareRevision);
        builder.append(", rssi=");
        builder.append(rssi);
        builder.append(']');
        return builder.toString();
    }
}<|MERGE_RESOLUTION|>--- conflicted
+++ resolved
@@ -129,15 +129,9 @@
     protected @Nullable Integer txPower = null;
 
     /**
-<<<<<<< HEAD
      * Time of last report
      */
     protected @Nullable ZonedDateTime lastActivityTime = null;
-=======
-     * Last time when activity occurred on this device.
-     */
-    protected ZonedDateTime lastSeenTime;
->>>>>>> dcfab82c
 
     /**
      * The event listeners will be notified of device updates
@@ -153,25 +147,6 @@
     public BluetoothDevice(BluetoothAdapter adapter, BluetoothAddress address) {
         this.address = address;
         this.adapter = adapter;
-        this.lastSeenTime = ZonedDateTime.now();
-    }
-
-    /**
-     * Returns the last time this device was active
-     *
-     * @return The last time this device was active
-     */
-    public ZonedDateTime getLastSeenTime() {
-        return lastSeenTime;
-    }
-
-    /**
-     * Updates the last activity timestamp for this device.
-     * Should be called whenever activity occurs on this device.
-     *
-     */
-    public void updateLastSeenTime() {
-        lastSeenTime = ZonedDateTime.now();
     }
 
     /**
@@ -324,6 +299,7 @@
 
     /**
      * Updates the lastSeenTime of this device to now.
+     * Should be called whenever activity occurs on this device.
      */
     public void updateLastActivityTime() {
         this.lastActivityTime = ZonedDateTime.now();
