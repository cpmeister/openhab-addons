--- conflicted
+++ resolved
@@ -48,11 +48,11 @@
  *
  * @author Chris Jackson - Initial Contribution
  * @author Kai Kreuzer - Introduced BluetoothAdapters and BluetoothDiscoveryParticipants
-<<<<<<< HEAD
+ *         <<<<<<< HEAD
  * @author Connor Petty - Added roaming support
-=======
+ *         =======
  * @author Connor Petty - Introduced connection based discovery
->>>>>>> 59fdd798
+ *         >>>>>>> 59fdd798ad241addcf60653060fa17d5f02f2218
  */
 @Component(immediate = true, service = DiscoveryService.class, configurationPid = "discovery.bluetooth")
 public class BluetoothDiscoveryService extends AbstractDiscoveryService implements BluetoothDiscoveryListener {
@@ -118,30 +118,20 @@
     @Reference(cardinality = ReferenceCardinality.MULTIPLE, policy = ReferencePolicy.DYNAMIC)
     protected void addBluetoothAdapter(BluetoothAdapter adapter) {
         this.adapters.add(adapter);
-<<<<<<< HEAD
-        BluetoothDiscoveryListener listener = device -> deviceDiscovered(adapter, device);
-        adapter.addDiscoveryListener(listener);
-        registeredListeners.put(adapter.getUID(), listener);
+        adapter.addDiscoveryListener(this);
 
         roamingAdapter.ifPresent(ra -> {
             ra.addBluetoothAdapter(adapter);
         });
-=======
-        adapter.addDiscoveryListener(this);
->>>>>>> 59fdd798
     }
 
     protected void removeBluetoothAdapter(BluetoothAdapter adapter) {
         this.adapters.remove(adapter);
-<<<<<<< HEAD
-        adapter.removeDiscoveryListener(registeredListeners.remove(adapter.getUID()));
+        adapter.removeDiscoveryListener(this);
 
         roamingAdapter.ifPresent(ra -> {
             ra.removeBluetoothAdapter(adapter);
         });
-=======
-        adapter.removeDiscoveryListener(this);
->>>>>>> 59fdd798
     }
 
     @Reference(cardinality = ReferenceCardinality.MULTIPLE, policy = ReferencePolicy.DYNAMIC)
@@ -296,7 +286,6 @@
 
     }
 
-<<<<<<< HEAD
     @Override
     protected void thingDiscovered(DiscoveryResult discoveryResult) {
         super.thingDiscovered(discoveryResult);
@@ -309,16 +298,4 @@
         });
     }
 
-    private static ThingUID createThingUIDWithBridge(DiscoveryResult result, BluetoothAdapter adapter) {
-        return new ThingUID(result.getThingTypeUID(), adapter.getUID(), result.getThingUID().getId());
-    }
-
-    private static DiscoveryResult copyWithNewBridge(DiscoveryResult result, BluetoothAdapter adapter) {
-        return DiscoveryResultBuilder.create(createThingUIDWithBridge(result, adapter)).withBridge(adapter.getUID())
-                .withProperties(result.getProperties()).withRepresentationProperty(result.getRepresentationProperty())
-                .withTTL(result.getTimeToLive()).withLabel(result.getLabel()).build();
-    }
-
-=======
->>>>>>> 59fdd798
 }