--- conflicted
+++ resolved
@@ -198,11 +198,7 @@
 			return SitemapFactory.eINSTANCE.createText();
 		}
 		if (itemType.equals(LocationItem.class)) {
-<<<<<<< HEAD
-			return SitemapFactory.eINSTANCE.createText();
-=======
 			return SitemapFactory.eINSTANCE.createMapview();
->>>>>>> 83580388
 		}
 		if (itemType.equals(DateTimeItem.class)) {
 			return SitemapFactory.eINSTANCE.createText();
